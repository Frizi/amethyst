--- conflicted
+++ resolved
@@ -10,21 +10,7 @@
 #![warn(missing_docs, rust_2018_idioms, rust_2018_compatibility)]
 
 #[cfg(feature = "json")]
-<<<<<<< HEAD
-extern crate serde_json;
-use shred;
-#[macro_use]
-extern crate shred_derive;
-#[macro_use]
-extern crate serde_dyn;
-
-#[macro_use]
-#[cfg(feature = "profiler")]
-extern crate thread_profiler;
-
-=======
 pub use crate::formats::JsonFormat;
->>>>>>> f2aad942
 pub use crate::{
     asset::{Asset, Format, FormatValue, SimpleFormat, AssetUUID},
     cache::Cache,
