--- conflicted
+++ resolved
@@ -36,13 +36,10 @@
 shred-derive = { version = "0.5" }
 ron = "0.4.2"
 thread_profiler = { version = "0.3", optional = true }
-<<<<<<< HEAD
 serde_dyn = "0.2.2"
 erased-serde = "0.3"
 uuid = { version = "0.7", features = ["v4", "serde"] }
-=======
 err-derive = "0.1"
->>>>>>> f2aad942
 
 [dev-dependencies]
 
