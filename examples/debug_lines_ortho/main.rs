//! Displays debug lines using an orthographic camera.

use amethyst::{
    core::{
        transform::{Transform, TransformBundle},
        Time,
    },
    ecs::{Read, ReadExpect, System, SystemData, World, WorldExt, Write},
    prelude::*,
    renderer::{
        camera::Camera,
        debug_drawing::{DebugLines, DebugLinesComponent, DebugLinesParams},
        palette::Srgba,
        pass::DrawDebugLinesDesc,
        rendy::{
            graph::present::PresentNode,
            hal::command::{ClearDepthStencil, ClearValue},
        },
        types::DefaultBackend,
        Backend, Factory, Format, GraphBuilder, GraphCreator, Kind, RenderGroupDesc,
        RenderingSystem, SubpassBuilder,
    },
    utils::application_root_dir,
    window::{ScreenDimensions, Window, WindowBundle},
};

struct ExampleLinesSystem;
impl<'s> System<'s> for ExampleLinesSystem {
    type SystemData = (
        ReadExpect<'s, ScreenDimensions>,
        Write<'s, DebugLines>,
        Read<'s, Time>,
    );

    fn run(&mut self, (screen_dimensions, mut debug_lines_resource, time): Self::SystemData) {
        let t = (time.absolute_time_seconds() as f32).cos() / 2.0 + 0.5;

        let screen_w = screen_dimensions.width();
        let screen_h = screen_dimensions.height();
        let y = t * screen_h;

        debug_lines_resource.draw_line(
            [0.0, y, 1.0].into(),
            [screen_w, y + 2.0, 1.0].into(),
            Srgba::new(0.3, 0.3, 1.0, 1.0),
        );
    }
}

struct ExampleState;

impl SimpleState for ExampleState {
    fn on_start(&mut self, data: StateData<'_, GameData<'_, '_>>) {
        // Setup debug lines as a resource
        data.world.insert(DebugLines::new());
        // Configure width of lines. Optional step
        data.world.insert(DebugLinesParams { line_width: 2.0 });

        // Setup debug lines as a component and add lines to render axis&grid
        let mut debug_lines_component = DebugLinesComponent::new();

        let (screen_w, screen_h) = {
            let screen_dimensions = data.world.read_resource::<ScreenDimensions>();
            (screen_dimensions.width(), screen_dimensions.height())
        };

        for y in (0..(screen_h as u16)).step_by(50).map(f32::from) {
            debug_lines_component.add_line(
                [0.0, y, 1.0].into(),
                [screen_w, (y + 2.0), 1.0].into(),
                Srgba::new(0.3, 0.3, 0.3, 1.0),
            );
        }

        for x in (0..(screen_w as u16)).step_by(50).map(f32::from) {
            debug_lines_component.add_line(
                [x, 0.0, 1.0].into(),
                [x, screen_h, 1.0].into(),
                Srgba::new(0.3, 0.3, 0.3, 1.0),
            );
        }

        debug_lines_component.add_line(
            [20.0, 20.0, 1.0].into(),
            [780.0, 580.0, 1.0].into(),
            Srgba::new(1.0, 0.0, 0.2, 1.0), // Red
        );

        data.world
            .create_entity()
            .with(debug_lines_component)
            .build();

        // Setup camera
        let mut local_transform = Transform::default();
        local_transform.set_translation_xyz(screen_w / 2., screen_h / 2., 10.0);
        data.world
            .create_entity()
            .with(Camera::standard_2d(screen_w, screen_h))
            .with(local_transform)
            .build();
    }
}

fn main() -> amethyst::Result<()> {
    amethyst::start_logger(Default::default());

    let app_root = application_root_dir()?;

    let display_config_path = app_root.join("examples/debug_lines_ortho/config/display.ron");
    let assets_directory = app_root.join("examples/assets/");

    let mut world = World::new();

    let game_data = GameDataBuilder::default()
        .with_bundle(
            &mut world,
            WindowBundle::from_config_path(display_config_path),
        )?
        .with_bundle(&mut world, TransformBundle::new())?
        .with(ExampleLinesSystem, "example_lines_system", &["window"])
        .with_thread_local(RenderingSystem::<DefaultBackend, _>::new(
            ExampleGraph::default(),
        ));

<<<<<<< HEAD
    let mut game = Application::new(resources, ExampleState, game_data, world)?;
=======
    let mut game = Application::new(assets_directory, ExampleState, game_data)?;
>>>>>>> 9709f4fd
    game.run();
    Ok(())
}

#[derive(Default)]
struct ExampleGraph {
    dimensions: Option<ScreenDimensions>,
    dirty: bool,
}

#[allow(clippy::map_clone)]
impl<B: Backend> GraphCreator<B> for ExampleGraph {
    fn rebuild(&mut self, world: &World) -> bool {
        // Rebuild when dimensions change, but wait until at least two frames have the same.
        let new_dimensions = world.try_fetch::<ScreenDimensions>();
        use std::ops::Deref;
        if self.dimensions.as_ref() != new_dimensions.as_ref().map(|d| d.deref()) {
            self.dirty = true;
            self.dimensions = new_dimensions.map(|d| (*d).clone());
            return false;
        }
        self.dirty
    }

    fn builder(&mut self, factory: &mut Factory<B>, world: &World) -> GraphBuilder<B, World> {
        self.dirty = false;

        // Retrieve a reference to the target window, which is created by the WindowBundle
        let window = <ReadExpect<'_, Window>>::fetch(world);
        let dimensions = self.dimensions.as_ref().unwrap();
        let window_kind = Kind::D2(dimensions.width() as u32, dimensions.height() as u32, 1, 1);

        // Create a new drawing surface in our window
        let surface = factory.create_surface(&window);
        let surface_format = factory.get_surface_format(&surface);

        let mut graph_builder = GraphBuilder::new();
        let color = graph_builder.create_image(
            window_kind,
            1,
            surface_format,
            Some(ClearValue::Color([0.0, 0.0, 0.0, 1.0].into())),
        );

        let depth = graph_builder.create_image(
            window_kind,
            1,
            Format::D32Sfloat,
            Some(ClearValue::DepthStencil(ClearDepthStencil(1.0, 0))),
        );

        let pass = graph_builder.add_node(
            SubpassBuilder::new()
                .with_group(DrawDebugLinesDesc::new().builder())
                .with_color(color)
                .with_depth_stencil(depth)
                .into_pass(),
        );

        let _present = graph_builder
            .add_node(PresentNode::builder(factory, surface, color).with_dependency(pass));

        graph_builder
    }
}<|MERGE_RESOLUTION|>--- conflicted
+++ resolved
@@ -123,11 +123,7 @@
             ExampleGraph::default(),
         ));
 
-<<<<<<< HEAD
-    let mut game = Application::new(resources, ExampleState, game_data, world)?;
-=======
-    let mut game = Application::new(assets_directory, ExampleState, game_data)?;
->>>>>>> 9709f4fd
+    let mut game = Application::new(assets_directory, ExampleState, game_data, world)?;
     game.run();
     Ok(())
 }
