--- conflicted
+++ resolved
@@ -157,30 +157,25 @@
 
 Now let's pack everything up and run it:
 
-<<<<<<< HEAD
-```rust,ignore
-let game_data = GameDataBuilder::default()
-    .with_bundle(RenderBundle::new(pipe, Some(config)).with_sprite_sheet_processor())?;
-=======
-```rust,no_run,noplaypen
-# extern crate amethyst;
-# use amethyst::prelude::*;
-# use amethyst::renderer::{DisplayConfig, DrawFlat, Event, Pipeline,
-#                        PosTex, RenderBundle, Stage, VirtualKeyCode};
+```rust,no_run,noplaypen
+# extern crate amethyst;
+# use amethyst::prelude::*;
+# use amethyst::renderer::{DisplayConfig, DrawSprite, Event, Pipeline,
+#                        RenderBundle, Stage, VirtualKeyCode};
 # fn main() -> amethyst::Result<()> {
 # let path = "./resources/display_config.ron";
 # let config = DisplayConfig::load(&path);
 # let pipe = Pipeline::build().with_stage(Stage::with_backbuffer()
 #       .clear_target([0.0, 0.0, 0.0, 1.0], 1.0)
-#       .with_pass(DrawFlat::<PosTex>::new()),
+#       .with_pass(DrawSprite::new()),
 # );
 # struct Pong;
 # impl<'a, 'b> State<GameData<'a, 'b>> for Pong { }
-let game_data = GameDataBuilder::default().with_bundle(RenderBundle::new(pipe, Some(config)))?;
->>>>>>> 1c96d29c
+let game_data = GameDataBuilder::default()
+    .with_bundle(RenderBundle::new(pipe, Some(config)).with_sprite_sheet_processor())?;
 let mut game = Application::new("./", Pong, game_data)?;
 game.run();
-Ok(())
+# Ok(())
 # }
 ```
 
