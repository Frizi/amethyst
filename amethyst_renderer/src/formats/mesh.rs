--- conflicted
+++ resolved
@@ -8,13 +8,8 @@
     nalgebra::{Vector2, Vector3},
     specs::prelude::{Component, Entity, Read, ReadExpect, VecStorage, WriteStorage},
 };
-
-<<<<<<< HEAD
-use {
-    serde_dyn::TypeUuid,
-=======
+use serde_dyn::TypeUuid;
 use crate::{
->>>>>>> 9f145b72
     mesh::{Mesh, MeshBuilder, MeshHandle},
     vertex::*,
     wavefront_obj::obj::{
