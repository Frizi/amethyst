--- conflicted
+++ resolved
@@ -200,131 +200,6 @@
     type Storage = VecStorage<Self>;
 }
 
-<<<<<<< HEAD
-/// Structure acting as scaffolding for serde when loading a spritesheet file.
-/// Positions originate in the top-left corner (bitmap image convention).
-#[derive(Clone, Debug, PartialEq, Serialize, Deserialize)]
-struct SpritePosition {
-    /// Horizontal position of the sprite in the sprite sheet
-    pub x: u32,
-    /// Vertical position of the sprite in the sprite sheet
-    pub y: u32,
-    /// Width of the sprite
-    pub width: u32,
-    /// Height of the sprite
-    pub height: u32,
-    /// Number of pixels to shift the sprite to the left and down relative to the entity holding it
-    pub offsets: Option<[f32; 2]>,
-}
-
-/// Structure acting as scaffolding for serde when loading a spritesheet file.
-#[derive(Clone, Debug, PartialEq, Serialize, Deserialize)]
-struct SerializedSpriteSheet {
-    /// Width of the sprite sheet
-    pub spritesheet_width: u32,
-    /// Height of the sprite sheet
-    pub spritesheet_height: u32,
-    /// Description of the sprites
-    pub sprites: Vec<SpritePosition>,
-}
-
-/// Allows loading of sprite sheets in RON format.
-///
-/// This format allows to conveniently load a sprite sheet from a RON file.
-///
-/// Example:
-/// ```text,ignore
-/// (
-///     // Width of the sprite sheet
-///     spritesheet_width: 48.0,
-///     // Height of the sprite sheet
-///     spritesheet_height: 16.0,
-///     // List of sprites the sheet holds
-///     sprites: [
-///         (
-///             // Horizontal position of the sprite in the sprite sheet
-///             x: 0.0,
-///             // Vertical position of the sprite in the sprite sheet
-///             y: 0.0,
-///             // Width of the sprite
-///             width: 16.0,
-///             // Height of the sprite
-///             height: 16.0,
-///             // Number of pixels to shift the sprite to the left and down relative to the entity holding it when rendering
-///             offsets: (0.0, 0.0), // This is optional and defaults to (0.0, 0.0)
-///         ),
-///         (
-///             x: 16.0,
-///             y: 0.0,
-///             width: 32.0,
-///             height: 16.0,
-///         ),
-///     ],
-/// )
-/// ```
-///
-/// Such a spritesheet description can be loaded using a `Loader` by passing it the handle of the corresponding loaded texture.
-/// ```rust,no_run
-/// # extern crate amethyst_assets;
-/// # extern crate amethyst_core;
-/// # extern crate amethyst_renderer;
-/// # use amethyst_assets::{Loader, AssetStorage};
-/// # use amethyst_renderer::{SpriteSheetFormat, SpriteSheet, Texture, PngFormat, TextureMetadata};
-/// #
-/// # fn load_sprite_sheet() {
-/// #   let world = amethyst_core::specs::World::new(); // Normally, you would use Amethyst's world
-/// #   let loader = world.read_resource::<Loader>();
-/// #   let spritesheet_storage = world.read_resource::<AssetStorage<SpriteSheet>>();
-/// #   let texture_storage = world.read_resource::<AssetStorage<Texture>>();
-/// let texture_handle = loader.load(
-///     "my_texture.png",
-///     PngFormat,
-///     TextureMetadata::srgb(),
-///     (),
-///     &texture_storage,
-/// );
-/// let spritesheet_handle = loader.load(
-///     "my_spritesheet.ron",
-///     SpriteSheetFormat,
-///     texture_handle,
-///     (),
-///     &spritesheet_storage,
-/// );
-/// # }
-/// ```
-#[derive(Clone, Deserialize, Serialize)]
-pub struct SpriteSheetFormat;
-
-impl SimpleFormat<SpriteSheet> for SpriteSheetFormat {
-    fn name() -> &'static str { "SPRITE_SHEET"}
-
-    type Options = Handle<Texture>;
-
-    fn import(&self, bytes: Vec<u8>, texture: Self::Options) -> AssetsResult<SpriteSheet> {
-        let sheet: SerializedSpriteSheet = from_ron_bytes(&bytes).map_err(|_| {
-            AssetsError::from_kind(AssetsErrorKind::Format(
-                "Failed to parse Ron file for SpriteSheet",
-            ))
-        })?;
-        let mut sprites: Vec<Sprite> = Vec::with_capacity(sheet.sprites.len());
-        for sp in sheet.sprites {
-            let sprite = Sprite::from_pixel_values(
-                sheet.spritesheet_width as u32,
-                sheet.spritesheet_height as u32,
-                sp.width as u32,
-                sp.height as u32,
-                sp.x as u32,
-                sp.y as u32,
-                sp.offsets.unwrap_or([0.0; 2]),
-            );
-            sprites.push(sprite);
-        }
-        Ok(SpriteSheet { texture, sprites })
-    }
-}
-
-=======
->>>>>>> f2aad942
 #[cfg(test)]
 mod test {
     use super::{Sprite, TextureCoordinates};
