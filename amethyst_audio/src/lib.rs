--- conflicted
+++ resolved
@@ -6,12 +6,9 @@
 
 #[macro_use]
 extern crate serde;
-<<<<<<< HEAD
+
 #[macro_use]
 extern crate serde_dyn;
-extern crate smallvec;
-=======
->>>>>>> 9f145b72
 
 #[macro_use]
 #[cfg(feature = "profiler")]
